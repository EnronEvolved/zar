--- conflicted
+++ resolved
@@ -176,7 +176,6 @@
     file_index: u64,
 };
 
-<<<<<<< HEAD
 const ErrorContext = enum {
     accessing,
     creating,
@@ -201,10 +200,8 @@
     return err_result;
 }
 
-=======
 // These are the defaults llvm ar uses (excepting windows)
 // https://github.com/llvm-mirror/llvm/blob/master/tools/llvm-ar/llvm-ar.cpp
->>>>>>> 27ec8045
 pub fn getDefaultArchiveTypeFromHost() ArchiveType {
     if (builtin.os.tag.isDarwin()) return .bsd;
     switch (builtin.os.tag) {
