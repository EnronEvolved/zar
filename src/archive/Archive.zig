--- conflicted
+++ resolved
@@ -179,14 +179,14 @@
     file_index: u64,
 };
 
-<<<<<<< HEAD
 // type of ranlib used depends on the archive storage format
 fn Ranlib(comptime storage: type) type {
     return extern struct {
         ran_strx: storage, // offset of symbol name in symbol table
         ran_off: storage, // offset of file header in archive
     };
-=======
+}
+
 const ErrorContext = enum {
     accessing,
     creating,
@@ -209,7 +209,6 @@
     // TODO: at some point switch on the errors to show more info!
     _ = err_result catch |err| printFileIoError(context, file_name, err);
     return err_result;
->>>>>>> 4bf73dae
 }
 
 // These are the defaults llvm ar uses (excepting windows)
@@ -264,20 +263,20 @@
     try writer.writeAll(if (self.output_archive_type == .gnuthin) magic_thin else magic_string);
 
     const header_names = try allocator.alloc([16]u8, self.files.items.len);
-    
+
     // Symbol sorting function
     const SortFn = struct {
         fn sorter(context: void, x: Symbol, y: Symbol) bool {
             _ = context;
             return std.mem.lessThan(u8, x.name, y.name);
-        }        
+        }
     };
-    
+
     // Sort the symbols
     if (self.modifiers.sort_symbol_table) {
         std.sort.sort(Symbol, self.symbols.items, {}, SortFn.sorter);
     }
-        
+
     // Create common symbol table information
     var symbol_count: u32 = 0;
     var symbol_table = std.ArrayList(u8).init(allocator);
@@ -507,14 +506,14 @@
                     }
                     idx += 1;
                 }
-                
+
                 // Reset the index for all future symbols
                 for (self.symbols.items) |*sym| {
                     if (sym.file_index > index) {
                         sym.file_index -= 1;
                     }
                 }
-                
+
                 _ = self.files.orderedRemove(index);
                 break;
             }
@@ -656,13 +655,12 @@
                                 try self.symbols.append(allocator, symbol);
                             }
                         }
-                    }
-                    else {
+                    } else {
                         var coff_file = Coff{ .file = file, .name = file_name };
                         defer coff_file.deinit(allocator);
-                        
+
                         coff_file.parse(allocator, builtin.target) catch |err| return err;
-                        
+
                         for (coff_file.symtab.items) |sym| {
                             if (sym.storage_class == Coff.IMAGE_SYM_CLASS_EXTERNAL) {
                                 const symbol = Symbol{
@@ -947,10 +945,10 @@
                 const current_seek_pos = try handleFileIoError(.accessing, self.name, reader.context.getPos());
                 var symbol_magic_check_buffer: [bsd_symdef_magic.len]u8 = undefined;
 
-<<<<<<< HEAD
                 // TODO: handle not reading enough characters!
-                _ = try reader.read(&symbol_magic_check_buffer);
-                if (mem.eql(u8, bsd_symdef_magic, &symbol_magic_check_buffer)) {
+                const chars_read = try reader.read(&symbol_magic_check_buffer);
+
+                if (chars_read == symbol_magic_check_buffer.len and mem.eql(u8, bsd_symdef_magic, &symbol_magic_check_buffer)) {
                     // TODO: BSD symbol table interpretation is architecture dependent,
                     // is there a way we can interpret this? (will be needed for
                     // cross-compilation etc. could possibly take it as a spec?)
@@ -989,7 +987,6 @@
                     _ = symbol_strings_length;
                     // try stderr.print("symbols length {}\n", .{symbol_strings_length});
 
-
                     seek_forward_amount = seek_forward_amount - @as(u32, @sizeOf(IntType));
 
                     const symbol_string_bytes = try allocator.alloc(u8, seek_forward_amount);
@@ -1022,17 +1019,6 @@
                     // TODO: parse symbol table, we just skip it for now...
                     try reader.context.seekBy(seek_forward_amount);
                     continue;
-=======
-                const chars_read = try reader.read(&symbol_magic_check_buffer);
-                if (chars_read == symbol_magic_check_buffer.len) {
-                    if (mem.eql(u8, bsd_symdef_magic, &symbol_magic_check_buffer)) {
-                        // We have a symbol table!
-                        // TODO: parse symbol table, we just skip it for now...
-                        seek_forward_amount = seek_forward_amount - @as(u32, symbol_magic_check_buffer.len);
-                        try reader.context.seekBy(seek_forward_amount);
-                        continue;
-                    }
->>>>>>> 4bf73dae
                 }
 
                 try reader.context.seekTo(current_seek_pos);
